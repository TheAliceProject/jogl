/**
 * Copyright 2011 JogAmp Community. All rights reserved.
 *
 * Redistribution and use in source and binary forms, with or without modification, are
 * permitted provided that the following conditions are met:
 *
 *    1. Redistributions of source code must retain the above copyright notice, this list of
 *       conditions and the following disclaimer.
 *
 *    2. Redistributions in binary form must reproduce the above copyright notice, this list
 *       of conditions and the following disclaimer in the documentation and/or other materials
 *       provided with the distribution.
 *
 * THIS SOFTWARE IS PROVIDED BY JogAmp Community ``AS IS'' AND ANY EXPRESS OR IMPLIED
 * WARRANTIES, INCLUDING, BUT NOT LIMITED TO, THE IMPLIED WARRANTIES OF MERCHANTABILITY AND
 * FITNESS FOR A PARTICULAR PURPOSE ARE DISCLAIMED. IN NO EVENT SHALL JogAmp Community OR
 * CONTRIBUTORS BE LIABLE FOR ANY DIRECT, INDIRECT, INCIDENTAL, SPECIAL, EXEMPLARY, OR
 * CONSEQUENTIAL DAMAGES (INCLUDING, BUT NOT LIMITED TO, PROCUREMENT OF SUBSTITUTE GOODS OR
 * SERVICES; LOSS OF USE, DATA, OR PROFITS; OR BUSINESS INTERRUPTION) HOWEVER CAUSED AND ON
 * ANY THEORY OF LIABILITY, WHETHER IN CONTRACT, STRICT LIABILITY, OR TORT (INCLUDING
 * NEGLIGENCE OR OTHERWISE) ARISING IN ANY WAY OUT OF THE USE OF THIS SOFTWARE, EVEN IF
 * ADVISED OF THE POSSIBILITY OF SUCH DAMAGE.
 *
 * The views and conclusions contained in the software and documentation are those of the
 * authors and should not be interpreted as representing official policies, either expressed
 * or implied, of JogAmp Community.
 */
package jogamp.graph.font.typecast;

import java.util.ArrayList;
import java.util.List;

import jogamp.graph.font.FontInt.GlyphInt;
import jogamp.graph.font.typecast.ot.OTGlyph;
import jogamp.graph.font.typecast.ot.Point;
import jogamp.graph.geom.plane.AffineTransform;
import jogamp.graph.geom.plane.Path2D;
import jogamp.graph.geom.plane.PathIterator;

import com.jogamp.graph.curve.OutlineShape;
import com.jogamp.graph.font.Font;
import com.jogamp.graph.font.Font.Glyph;
import com.jogamp.graph.geom.Vertex;
import com.jogamp.graph.geom.Vertex.Factory;

/**
 * Factory to build a {@link com.jogamp.graph.geom.Path2D Path2D} from
 * {@link jogamp.graph.font.typecast.ot.OTGlyph Glyph}s.
 */
public class TypecastRenderer {

    private static void getPaths(TypecastFont font,
            CharSequence string, float pixelSize, AffineTransform transform, Path2D[] p)
    {
        if (string == null) {
            return;
        }
        Font.Metrics metrics = font.getMetrics();
        float advanceTotal = 0;
        float lineGap = metrics.getLineGap(pixelSize) ;
        float ascent = metrics.getAscent(pixelSize) ;
        float descent = metrics.getDescent(pixelSize) ;
        if (transform == null) {
            transform = new AffineTransform();
        }
        AffineTransform t = new AffineTransform();

        final int len = string.length();
        float advanceY = lineGap - descent + ascent;
        float y = 0;
        for (int i=0; i<len; i++)
        {
            p[i] = new Path2D();
            p[i].reset();
            t.setTransform(transform);
            char character = string.charAt(i);
            if (character == '\n') {
                y += advanceY;
                advanceTotal = 0;
            } else if (character == ' ') {
                advanceTotal += font.getAdvanceWidth(Glyph.ID_SPACE, pixelSize);
<<<<<<< HEAD
            } else {         
                final Glyph glyph = font.getGlyph(character);
                final Path2D gp = ((GlyphInt)glyph).getPath();
                final float scale = metrics.getScale(pixelSize);
                t.translate(advanceTotal, y);
                t.scale(scale, scale);
                p[i].append(gp.iterator(t), false);
                advanceTotal += glyph.getAdvance(pixelSize, true);
            }
=======
                continue;
            }
            Glyph glyph = font.getGlyph(character);
            Path2D gp = ((GlyphInt)glyph).getPath();
            float scale = metrics.getScale(pixelSize);
            t.translate(advanceTotal, y);
            t.scale(scale, scale);
            p[i].append(gp.iterator(t), false);
            advanceTotal += glyph.getAdvance(pixelSize, true);
>>>>>>> c67de337
        }
    }

    public static OutlineShape getOutlineShape(TypecastFont font, Glyph glyph, Factory<? extends Vertex> vertexFactory) {
        Path2D path = ((GlyphInt)glyph).getPath();
        AffineTransform transform = new AffineTransform(vertexFactory);
        OutlineShape shape = new OutlineShape(vertexFactory);
        
        PathIterator iterator = path.iterator(transform);
        if(null != iterator){
            while(!iterator.isDone()){
                float[] coords = new float[6];
                int segmentType = iterator.currentSegment(coords);
                addPathVertexToOutline(shape, vertexFactory, coords, segmentType);
                iterator.next();
            }
        }
        return shape;
    }
      
    public static List<OutlineShape> getOutlineShapes(List<OutlineShape> shapes, TypecastFont font, CharSequence string, float pixelSize, AffineTransform transform, Factory<? extends Vertex> vertexFactory) {
        Path2D[] paths = new Path2D[string.length()];
        getPaths(font, string, pixelSize, transform, paths);

        if(null == shapes) {
            shapes = new ArrayList<OutlineShape>();
        }
        final int numGlyps = paths.length;
        for (int index=0;index<numGlyps;index++) {
            if(paths[index] == null){
                continue;
            }
            OutlineShape shape = new OutlineShape(vertexFactory);
            shapes.add(shape);
            PathIterator iterator = paths[index].iterator(transform);
            if(null != iterator){
                while(!iterator.isDone()){
                    float[] coords = new float[6];
                    int segmentType = iterator.currentSegment(coords);
                    addPathVertexToOutline(shape, vertexFactory, coords, segmentType);
                    iterator.next();
                }
            }
        }
        return shapes;
    }
    private static void addPathVertexToOutline(OutlineShape shape, Factory<? extends Vertex> vertexFactory, float[] coords, int segmentType){
        switch(segmentType) {
        case PathIterator.SEG_MOVETO:
            shape.closeLastOutline();
            shape.addEmptyOutline();
            shape.addVertex(0, vertexFactory.create(coords, 0, 2, true));
            break;
        case PathIterator.SEG_LINETO:
            shape.addVertex(0, vertexFactory.create(coords, 0, 2, true));
            break;
        case PathIterator.SEG_QUADTO:
            shape.addVertex(0, vertexFactory.create(coords, 0, 2, false));
            shape.addVertex(0, vertexFactory.create(coords, 2, 2, true));
            break;
        case PathIterator.SEG_CUBICTO:
            shape.addVertex(0, vertexFactory.create(coords, 0, 2, false));
            shape.addVertex(0, vertexFactory.create(coords, 2, 2, false));
            shape.addVertex(0, vertexFactory.create(coords, 4, 2, true));
            break;
        case PathIterator.SEG_CLOSE:
            shape.closeLastOutline();
            break;
        default:
            throw new IllegalArgumentException("Unhandled Segment Type: "+segmentType);
        }
    }

    /**
     * Build a {@link com.jogamp.graph.geom.Path2D Path2D} from a
     * {@link jogamp.graph.font.typecast.ot.OTGlyph Glyph}.  This glyph path can then
     * be transformed and rendered.
     */
    public static Path2D buildPath(OTGlyph glyph) {

        if (glyph == null) {
            return null;
        }

        Path2D glyphPath = new Path2D();

        // Iterate through all of the points in the glyph.  Each time we find a
        // contour end point, add the point range to the path.
        int firstIndex = 0;
        int count = 0;
        for (int i = 0; i < glyph.getPointCount(); i++) {
            count++;
            if (glyph.getPoint(i).endOfContour) {
                addContourToPath(glyphPath, glyph, firstIndex, count);
                firstIndex = i + 1;
                count = 0;
            }
        }
        return glyphPath;
    }

    private static void addContourToPath(Path2D gp, OTGlyph glyph, int startIndex, int count) {
        int offset = 0;
        while (offset < count) {
            Point point = glyph.getPoint(startIndex + offset%count);
            Point point_plus1 = glyph.getPoint(startIndex + (offset+1)%count);
            Point point_plus2 = glyph.getPoint(startIndex + (offset+2)%count);
            if(offset == 0)
            {
                gp.moveTo(point.x, point.y);
            }

            if (point.onCurve) {
                if (point_plus1.onCurve) {
                    // s = new Line2D.Float(point.x, point.y, point_plus1.x, point_plus1.y);
                    gp.lineTo( point_plus1.x, point_plus1.y );
                    offset++;
                } else {
                    if (point_plus2.onCurve) {
                        // s = new QuadCurve2D.Float( point.x, point.y, point_plus1.x, point_plus1.y, point_plus2.x, point_plus2.y);
                        gp.quadTo(point_plus1.x, point_plus1.y, point_plus2.x, point_plus2.y);
                        offset+=2;
                    } else {
                        // s = new QuadCurve2D.Float(point.x,point.y,point_plus1.x,point_plus1.y,
                        //                           midValue(point_plus1.x, point_plus2.x), midValue(point_plus1.y, point_plus2.y));
                        gp.quadTo(point_plus1.x, point_plus1.y, midValue(point_plus1.x, point_plus2.x), midValue(point_plus1.y, point_plus2.y));
                        offset+=2;
                    }
                }
            } else {
                if (point_plus1.onCurve) {
                    // s = new QuadCurve2D.Float(midValue(point_minus1.x, point.x), midValue(point_minus1.y, point.y),
                    //                           point.x, point.y, point_plus1.x, point_plus1.y);
                    //gp.curve3(point_plus1.x, point_plus1.y, point.x, point.y);
                    gp.quadTo(point.x, point.y, point_plus1.x, point_plus1.y);
                    offset++;

                } else {
                    // s = new QuadCurve2D.Float(midValue(point_minus1.x, point.x), midValue(point_minus1.y, point.y), point.x, point.y,
                    //                           midValue(point.x, point_plus1.x), midValue(point.y, point_plus1.y));
                    //gp.curve3(midValue(point.x, point_plus1.x), midValue(point.y, point_plus1.y), point.x, point.y);
                    gp.quadTo(point.x, point.y, midValue(point.x, point_plus1.x), midValue(point.y, point_plus1.y));
                    offset++;
                }
            }
        }
    }

    private static int midValue(int a, int b) {
        return a + (b - a)/2;
    }
}<|MERGE_RESOLUTION|>--- conflicted
+++ resolved
@@ -79,8 +79,7 @@
                 advanceTotal = 0;
             } else if (character == ' ') {
                 advanceTotal += font.getAdvanceWidth(Glyph.ID_SPACE, pixelSize);
-<<<<<<< HEAD
-            } else {         
+            } else {
                 final Glyph glyph = font.getGlyph(character);
                 final Path2D gp = ((GlyphInt)glyph).getPath();
                 final float scale = metrics.getScale(pixelSize);
@@ -89,17 +88,6 @@
                 p[i].append(gp.iterator(t), false);
                 advanceTotal += glyph.getAdvance(pixelSize, true);
             }
-=======
-                continue;
-            }
-            Glyph glyph = font.getGlyph(character);
-            Path2D gp = ((GlyphInt)glyph).getPath();
-            float scale = metrics.getScale(pixelSize);
-            t.translate(advanceTotal, y);
-            t.scale(scale, scale);
-            p[i].append(gp.iterator(t), false);
-            advanceTotal += glyph.getAdvance(pixelSize, true);
->>>>>>> c67de337
         }
     }
 
@@ -107,7 +95,7 @@
         Path2D path = ((GlyphInt)glyph).getPath();
         AffineTransform transform = new AffineTransform(vertexFactory);
         OutlineShape shape = new OutlineShape(vertexFactory);
-        
+
         PathIterator iterator = path.iterator(transform);
         if(null != iterator){
             while(!iterator.isDone()){
@@ -119,7 +107,7 @@
         }
         return shape;
     }
-      
+
     public static List<OutlineShape> getOutlineShapes(List<OutlineShape> shapes, TypecastFont font, CharSequence string, float pixelSize, AffineTransform transform, Factory<? extends Vertex> vertexFactory) {
         Path2D[] paths = new Path2D[string.length()];
         getPaths(font, string, pixelSize, transform, paths);
