--- conflicted
+++ resolved
@@ -157,12 +157,7 @@
 			} else {
 			    verticeTxtAttr.putf(v.getY());
 			}
-<<<<<<< HEAD
-			verticesBuffer.put(v.getZ());
-			
-=======
 			verticeTxtAttr.putf(v.getZ());
->>>>>>> c004a86e
 			if(flipped){
 				box.resize(v.getX(), -1*v.getY(), v.getZ());
 			} else {
