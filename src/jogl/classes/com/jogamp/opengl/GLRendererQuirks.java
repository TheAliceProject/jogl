/**
 * Copyright 2012 JogAmp Community. All rights reserved.
 *
 * Redistribution and use in source and binary forms, with or without modification, are
 * permitted provided that the following conditions are met:
 *
 *    1. Redistributions of source code must retain the above copyright notice, this list of
 *       conditions and the following disclaimer.
 *
 *    2. Redistributions in binary form must reproduce the above copyright notice, this list
 *       of conditions and the following disclaimer in the documentation and/or other materials
 *       provided with the distribution.
 *
 * THIS SOFTWARE IS PROVIDED BY JogAmp Community ``AS IS'' AND ANY EXPRESS OR IMPLIED
 * WARRANTIES, INCLUDING, BUT NOT LIMITED TO, THE IMPLIED WARRANTIES OF MERCHANTABILITY AND
 * FITNESS FOR A PARTICULAR PURPOSE ARE DISCLAIMED. IN NO EVENT SHALL JogAmp Community OR
 * CONTRIBUTORS BE LIABLE FOR ANY DIRECT, INDIRECT, INCIDENTAL, SPECIAL, EXEMPLARY, OR
 * CONSEQUENTIAL DAMAGES (INCLUDING, BUT NOT LIMITED TO, PROCUREMENT OF SUBSTITUTE GOODS OR
 * SERVICES; LOSS OF USE, DATA, OR PROFITS; OR BUSINESS INTERRUPTION) HOWEVER CAUSED AND ON
 * ANY THEORY OF LIABILITY, WHETHER IN CONTRACT, STRICT LIABILITY, OR TORT (INCLUDING
 * NEGLIGENCE OR OTHERWISE) ARISING IN ANY WAY OUT OF THE USE OF THIS SOFTWARE, EVEN IF
 * ADVISED OF THE POSSIBILITY OF SUCH DAMAGE.
 *
 * The views and conclusions contained in the software and documentation are those of the
 * authors and should not be interpreted as representing official policies, either expressed
 * or implied, of JogAmp Community.
 */
package com.jogamp.opengl;

import java.util.IdentityHashMap;

import javax.media.nativewindow.AbstractGraphicsDevice;
import javax.media.opengl.GLCapabilitiesImmutable;

import com.jogamp.common.os.Platform;
import com.jogamp.opengl.egl.EGL;
import com.jogamp.opengl.egl.EGLExt;

/**
 * GLRendererQuirks contains information of known bugs of various GL renderer.
 * This information allows us to workaround them.
 * <p>
 * Using centralized quirk identifier enables us to
 * locate code dealing w/ it and hence eases it's maintenance.
 * </p>
 * <p>
 * <i>Some</i> <code>GL_VENDOR</code> and <code>GL_RENDERER</code> strings are
 * listed here <http://feedback.wildfiregames.com/report/opengl/feature/GL_VENDOR>.
 * </p>
 */
public class GLRendererQuirks {
    /**
     * Crashes XServer when using double buffered PBuffer with GL_RENDERER:
     * <ul>
     *  <li>Mesa DRI Intel(R) Sandybridge Desktop</li>
     *  <li>Mesa DRI Intel(R) Ivybridge Mobile - 3.0 Mesa 8.0.4</li>
     *  <li>Gallium 0.4 on AMD CYPRESS</li>
     * </ul>
     * For now, it is safe to disable it w/ hw-acceleration.
     */
    public static final int NoDoubleBufferedPBuffer = 0;

    /** On Windows no double buffered bitmaps are guaranteed to be available. */
    public static final int NoDoubleBufferedBitmap  = 1;

    /** Crashes application when trying to set EGL swap interval on Android 4.0.3 / Pandaboard ES / PowerVR SGX 540 */
    public static final int NoSetSwapInterval       = 2;

    /** No offscreen bitmap available, currently true for JOGL's OSX implementation. */
    public static final int NoOffscreenBitmap       = 3;

    /** SIGSEGV on setSwapInterval() after changing the context's drawable w/ 'Mesa 8.0.4' dri2SetSwapInterval/DRI2 (soft & intel) */
    public static final int NoSetSwapIntervalPostRetarget = 4;

    /**
     * GLSL <code>discard</code> command leads to undefined behavior or won't get compiled if being used.
     * <p>
     * Appears to <i>have</i> happened on Nvidia Tegra2, but seems to be fine now.<br/>
     * FIXME: Constrain version.
     * </p>
     */
    public static final int GLSLBuggyDiscard = 5;

    /**
     * Non compliant GL context due to a buggy implementation not suitable for use.
     * <p>
     * Currently, Mesa >= 9.1.3 (may extend back as far as 9.0) OpenGL 3.1 compatibility
     * context is not compliant. Most programs will give completely broken output (or no
     * output at all. For now, this context is not trusted.
     * </p>
     * The above has been confirmed for the following Mesa 9.* GL_RENDERER strings:
     * <ul>
     *   <li>Mesa .* Intel(R) Sandybridge Desktop</li>
     *   <li>Gallium 0.4 on AMD RS880</li>
     * </ul>
     * </p>
     * <p>
     * It still has to be verified whether the AMD OpenGL 3.1 core driver is compliant enought.
     */
    public static final int GLNonCompliant = 6;

    /**
     * The OpenGL context needs a <code>glFlush()</code> before releasing it, otherwise driver may freeze:
     * <ul>
     *   <li>OSX < 10.7.3 - NVidia Driver. Bug 533 and Bug 548 @ https://jogamp.org/bugzilla/.</li>
     * </ul>
     */
    public static final int GLFlushBeforeRelease = 7;

    /**
     * Closing X11 displays may cause JVM crashes or X11 errors with some buggy drivers
     * while being used in concert w/ OpenGL.
     * <p>
     * Some drivers may require X11 displays to be closed in the same order as they were created,
     * some may not allow them to be closed at all while resources are being used somehow.
     * </p>
     * <p>
     * Drivers known exposing such bug:
     * <ul>
     *   <li>Mesa &lt; 8.0 _with_ X11 software renderer <code>Mesa X11</code>, not with GLX/DRI renderer.</li>
     *   <li>ATI proprietary Catalyst X11 driver versions:
     *     <ul>
     *       <li>8.78.6</li>
     *       <li>8.881</li>
     *       <li>8.911</li>
     *       <li>9.01.8</li>
     *     </ul></li>
     * </ul>
     * </p>
     * <p>
     * See Bug 515 - https://jogamp.org/bugzilla/show_bug.cgi?id=515
     * and {@link jogamp.nativewindow.x11.X11Util#ATI_HAS_XCLOSEDISPLAY_BUG}.
     * </p>
     * <p>
     * See Bug 705 - https://jogamp.org/bugzilla/show_bug.cgi?id=705
     * </p>
     */
    public static final int DontCloseX11Display = 8;

    /**
     * Need current GL context when calling new ARB <i>pixel format query</i> functions,
     * otherwise driver crashes the VM.
     * <p>
     * Drivers known exposing such bug:
     * <ul>
     *   <li>ATI proprietary Catalyst driver on Windows version &le; XP.
     *       TODO: Validate if bug actually relates to 'old' ATI Windows drivers for old GPU's like X300
     *             regardless of the Windows version.</li>
     * </ul>
     * <p>
     * See Bug 480 - https://jogamp.org/bugzilla/show_bug.cgi?id=480
     * </p>
     */
    public static final int NeedCurrCtx4ARBPixFmtQueries = 9;

    /**
     * Need current GL context when calling new ARB <i>CreateContext</i> function,
     * otherwise driver crashes the VM.
     * <p>
     * Drivers known exposing such bug:
     * <ul>
     *   <li>ATI proprietary Catalyst Windows driver on laptops with a driver version as reported in <i>GL_VERSION</i>:
     *     <ul>
     *       <li> <i>null</i> </li>
     *       <li> &lt; <code>12.102.3.0</code> ( <i>amd_catalyst_13.5_mobility_beta2</i> ) </li>
     *     </ul></li>
     * </ul>
     * </p>
     * <p>
     * See Bug 706 - https://jogamp.org/bugzilla/show_bug.cgi?id=706<br/>
     * See Bug 520 - https://jogamp.org/bugzilla/show_bug.cgi?id=520
     * </p>
     */
    public static final int NeedCurrCtx4ARBCreateContext = 10;

    /**
     * No full FBO support, i.e. not compliant w/
     * <ul>
     *   <li>GL_ARB_framebuffer_object</li>
     *   <li>EXT_framebuffer_object</li>
     *   <li>EXT_framebuffer_multisample</li>
     *   <li>EXT_framebuffer_blit</li>
     *   <li>EXT_packed_depth_stencil</li>
     * </ul>.
     * Drivers known exposing such bug:
     * <ul>
     *   <li>Mesa <i>7.12-devel</i> on Windows with VMware <i>SVGA3D</i> renderer:
     *     <ul>
     *       <li>GL_VERSION:  <i>2.1 Mesa 7.12-devel (git-d6c318e)</i> </li>
     *       <li>GL_RENDERER: <i>Gallium 0.4 on SVGA3D; build: RELEASE;</i> </li>
     *     </ul></li>
     * </ul>
     * <p>
     * Also enabled via {@link #BuggyColorRenderbuffer}.
     * </p>
     * <p>
     * Quirk can also be enabled via property: <code>jogl.fbo.force.min</code>.
     * </p>
     */
    public static final int NoFullFBOSupport = 11;

    /**
     * GLSL is not compliant or even not stable (crash)
     * <ul>
     *   <li>OSX < 10.7.0 (?) - NVidia Driver. Bug 818 @ https://jogamp.org/bugzilla/.</li>
     * </ul>
     */
    public static final int GLSLNonCompliant = 12;

    /**
     * GL4 context needs to be requested via GL3 profile attribute
     * <ul>
     *   <li>OSX >= 10.9.0 - kCGLOGLPVersion_GL4_Core may not produce hw-accel context. Bug 867 @ https://jogamp.org/bugzilla/.</li>
     * </ul>
     */
    public static final int GL4NeedsGL3Request = 13;

    /**
     * Buggy shared OpenGL context support within a multithreaded use-case, not suitable for stable usage.
     * <p>
     * <i>X11 Mesa DRI Intel(R) driver >= 9.2.1</i> cannot handle multithreaded shared GLContext usage
     * with non-blocking exclusive X11 display connections.
     * References:
     * <ul>
     *    <li>Bug 873: https://jogamp.org/bugzilla/show_bug.cgi?id=873</li>
     *    <li>https://bugs.freedesktop.org/show_bug.cgi?id=41736#c8</li>
     * </ul>
     * <p>
     * However, not all multithreaded use-cases are broken, e.g. our GLMediaPlayer does work.
     * </p>
     * The above has been confirmed for the following Mesa 9.* strings:
     * <ul>
     *    <li>GL_VENDOR      Intel Open Source Technology Center</li>
     *    <li>GL_RENDERER    Mesa DRI Intel(R) Sandybridge Desktop</li>
     *    <li>GL_RENDERER    Mesa DRI Intel(R) Ivybridge Mobile</li>
     *    <li>GL_VERSION     3.1 (Core Profile) Mesa 9.2.1</li>
     * </ul>
     * </p>
     * <p>
     * On Android 4.*, <i>Huawei's Ascend G615 w/ Immersion.16</i> could not make a shared context
     * current, which uses a pbuffer drawable:
     * <ul>
     *    <li>Android 4.*</li>
     *    <li>GL_VENDOR      Hisilicon Technologies</li>
     *    <li>GL_RENDERER    Immersion.16</li>
     *    <li>GL_VERSION     OpenGL ES 2.0</li>
     * </ul>
     * </p>
     * <p>
     * </p>
     */
    public static final int GLSharedContextBuggy = 14;

    /**
     * Bug 925 - Accept an ES3 Context, if reported via GL-Version-String w/o {@link EGLExt#EGL_OPENGL_ES3_BIT_KHR}.
     * <p>
     * The ES3 Context can be used via {@link EGL#EGL_OPENGL_ES2_BIT}.
     * </p>
     * <p>
     * The ES3 Context {@link EGL#eglCreateContext(long, long, long, java.nio.IntBuffer) must be created} with version attributes:
     * <pre>
     *  EGL.EGL_CONTEXT_CLIENT_VERSION, 2, ..
     * </pre>
     * </p>
     * <ul>
     *   <li>Mesa/AMD >= 9.2.1</li>
     *   <li>Some Android ES3 drivers ..</li>
     * </ul>
     */
    public static final int GLES3ViaEGLES2Config = 15;

    /**
     * Bug 948 - NVIDIA 331.38 (Linux X11) EGL impl. only supports _one_ EGL Device via {@link EGL#eglGetDisplay(long)}.
     * <p>
     * Subsequent calls to {@link EGL#eglGetDisplay(long)} fail.
     * </p>
     * <p>
     * Reusing global EGL display works.
     * </p>
     * <p>
     * The quirk is autodetected within EGLDrawableFactory's initial default device setup!
     * </p>
     * <p>
     * Appears on:
     * <ul>
     *   <li>EGL_VENDOR      NVIDIA</li>
     *   <li>EGL_VERSION     1.4</li>
     *   <li>GL_VENDOR       NVIDIA Corporation</li>
     *   <li>GL_VERSION      OpenGL ES 3.0 331.38 (probably w/ 1st NV EGL lib on x86)</li>
     *   <li>Platform        X11</li>
     *   <li>CPU Family      {@link Platform.CPUFamily#X86}</li>
     * </ul>
     * </p>
     */
    public static final int SingletonEGLDisplayOnly = 16;

    /**
     * No reliable MSAA / FSAA {@link GLCapabilitiesImmutable#getSampleBuffers() multi}
     * {@link GLCapabilitiesImmutable#getNumSamples() sampling} available,
     * i.e. driver <i>may crash</i>.
     * <p>
     * Appears on:
     * <ul>
     *   <li>GL_VENDOR       nouveau</li>
     *   <li>GL_RENDERER     Gallium 0.4 on NV34</li>
     * </ul>
     * TODO: We have to determine the exact version range, i.e. not adding the quirk with fixed driver version!
     * </p>
     * TODO: Since we currently don't handle this quirk internally, a user may need to do the following:
     * <pre>
     * final AbstractGraphicsDevice adevice = GLDrawableFactory.getDesktopFactory(); // or similar
     * if( GLRendererQuirks.existStickyDeviceQuirk(adevice, GLRendererQuirks.NoMultiSamplingBuffers) ) {
     *    // don't use MSAA
     * }
     * </pre>
     */
    public static final int NoMultiSamplingBuffers  = 17;

    /**
     * Buggy FBO color renderbuffer target,
     * i.e. driver <i>may crash</i>.
     * <p>
     * Appears on:
     * <ul>
     *   <li>GL_VENDOR       Brian Paul</li>
     *   <li>GL_RENDERER     Mesa X11</li>
     *   <li>GL_VERSION      2.1 Mesa 7.2</li>
     * </ul>
     * TODO: We have to determine the exact version range, i.e. not adding the quirk with fixed driver version!
     * </p>
     * <p>
     * Note: Also enables {@link #NoFullFBOSupport}.
     * </p>
     * <p>
     * Note: GLFBODrawable always uses texture attachments if set.
     * </p>
     * <p>
     * Quirk can also be enabled via property: <code>jogl.fbo.force.nocolorrenderbuffer</code>.
     * </p>
     */
    public static final int BuggyColorRenderbuffer  = 18;

    /**
     * No pbuffer supporting accumulation buffers available,
     * even if driver claims otherwise.
     * <p>
     * Some drivers wrongly claim to support pbuffers
     * with accumulation buffers. However, the creation of such pbuffer fails:
     * <pre>
     *   javax.media.opengl.GLException: pbuffer creation error: Couldn't find a suitable pixel format
     * </pre>
     * </p>
     * <p>
     * Appears on:
     * <ul>
     *   <li>GL_VENDOR       Intel</li>
     *   <li>GL_RENDERER     Intel Bear Lake B</li>
     *   <li>GL_VERSION      1.4.0 - Build 8.14.10.1930</li>
     *   <li>Platform        Windows</li>
     * </ul>
     * </p>
     */
    public static final int NoPBufferWithAccum = 19;

    /**
     * Need GL objects (VBO, ..) to be synchronized when utilized
     * concurrently from multiple threads via a shared GL context,
     * otherwise driver crashes the VM.
     * <p>
     * Usually synchronization should not be required, if the shared GL objects
     * are created and immutable before concurrent usage.<br>
     * However, using drivers exposing this issue always require the user to
     * synchronize access of shared GL objects.
     * </p>
     * <p>
     * Synchronization can be avoided if accessing the shared GL objects
     * exclusively via a queue or {@link com.jogamp.common.util.Ringbuffer Ringbuffer}, see GLMediaPlayerImpl as an example.
     * </p>
     * <p>
     * Appears on:
     * <ul>
     *   <li>Platform        OSX
     *     <ul>
     *       <li>detected on OSX 10.9.5 first</li>
     *       <li>any driver</li>
     *       <li>enabled for all OSX versions</li>
     *     </ul>
     *   </li>
     * </ul>
     * </p>
     * <p>
     * See Bug 1088 - https://jogamp.org/bugzilla/show_bug.cgi?id=1088
     * </p>
     */
    public static final int NeedSharedObjectSync = 20;
	
    /**
     * No reliable ARB_create_context implementation,
     * even if driver claims otherwise.
     * <p>
     * Some drivers wrongly claim to support ARB_create_context.
     * However, the creation of such context fails:
     * <pre>
     *   javax.media.opengl.GLException: AWT-EventQueue-0: WindowsWGLContex.createContextImpl ctx !ARB, profile > GL2 
     *   requested (OpenGL >= 3.0.1). Requested: GLProfile[GL3bc/GL3bc.hw], current: 2.1 (Compat profile, FBO, hardware) 
     *   - 2.1.8787
     * </pre>
     * </p>
     * <p>
     * Appears on:
     * <ul>
     *   <li>GL_VENDOR       ATI Technologies Inc.</li>
     *   <li>GL_RENDERER     ATI Radeon 3100 Graphics</li>
     *   <li>GL_VERSION      2.1.8787</li>
     *   <li>Platform        Windows</li>
     * </ul>
     * </p>
     */
    public static final int NoARBCreateContext = 21;

    /**
     * No support for ES or desktop GL >= 3.0 current context without surface,
     * i.e. without a default framebuffer as read- and write drawables.
     * <p>
     * See <i>OpenGL spec 3.0, chapter 2.1 OpenGL Fundamentals, page 7</i> or<br>
     * <i>OpenGL ES spec 3.0.2, chapter 2.1 OpenGL Fundamentals, page 6</i>:
     * <pre>
     * It is possible to use a GL context without a default framebuffer, in which case
     * a framebuffer object must be used to perform all rendering. This is useful for
     * applications neeting to perform offscreen rendering.
     * </pre>
     * </p>
     * <p>
     * The feature will be attempted at initialization and this quirk will be set if failing.
     * </p>
     * <p>
     * Known drivers failing the specification:
     * <ul>
     *   <li>GNU/Linux X11 Nvidia proprietary driver
     *   <ul>
     *     <li>GL_VERSION      4.4.0 NVIDIA 340.24</li>
     *     <li>Platform        GNU/Linux X11</li>
     *   </ul></li>
     * </ul>
     * </p>
     */
    public static final int NoSurfacelessCtx = 21;

    /** Return the number of known quirks. */
    public static final int getCount() { return 22; }

    private static final String[] _names = new String[] { "NoDoubleBufferedPBuffer", "NoDoubleBufferedBitmap", "NoSetSwapInterval",
                                                          "NoOffscreenBitmap", "NoSetSwapIntervalPostRetarget", "GLSLBuggyDiscard",
                                                          "GLNonCompliant", "GLFlushBeforeRelease", "DontCloseX11Display",
                                                          "NeedCurrCtx4ARBPixFmtQueries", "NeedCurrCtx4ARBCreateContext",
                                                          "NoFullFBOSupport", "GLSLNonCompliant", "GL4NeedsGL3Request",
                                                          "GLSharedContextBuggy", "GLES3ViaEGLES2Config", "SingletonEGLDisplayOnly",
                                                          "NoMultiSamplingBuffers", "BuggyColorRenderbuffer", "NoPBufferWithAccum",
<<<<<<< HEAD
                                                          "NeedSharedObjectSync", "NoSurfacelessCtx"
=======
                                                          "NeedSharedObjectSync", "NoARBCreateContext"
>>>>>>> 55a5a2cc
                                                        };

    private static final IdentityHashMap<String, GLRendererQuirks> stickyDeviceQuirks = new IdentityHashMap<String, GLRendererQuirks>();

    /**
     * Retrieval of sticky {@link AbstractGraphicsDevice}'s {@link GLRendererQuirks}.
     * <p>
     * The {@link AbstractGraphicsDevice}s are mapped via their {@link AbstractGraphicsDevice#getUniqueID()}.
     * </p>
     * <p>
     * Not thread safe.
     * </p>
     * @see #areSameStickyDevice(AbstractGraphicsDevice, AbstractGraphicsDevice)
     */
    public static GLRendererQuirks getStickyDeviceQuirks(final AbstractGraphicsDevice device) {
        final String key = device.getUniqueID();
        final GLRendererQuirks has = stickyDeviceQuirks.get(key);
        final GLRendererQuirks res;
        if( null == has ) {
            res = new GLRendererQuirks();
            stickyDeviceQuirks.put(key, res);
        } else {
            res = has;
        }
        return res;
    }

    /**
     * Returns true if both devices have the same {@link AbstractGraphicsDevice#getUniqueID()},
     * otherwise false.
     */
    public static boolean areSameStickyDevice(final AbstractGraphicsDevice device1, final AbstractGraphicsDevice device2) {
        return device1.getUniqueID() == device2.getUniqueID(); // uses .intern()!
    }

    /**
     * {@link #addQuirk(int) Adding given quirk} of sticky {@link AbstractGraphicsDevice}'s {@link GLRendererQuirks}.
     * <p>
     * Not thread safe.
     * </p>
     * @see #getStickyDeviceQuirks(AbstractGraphicsDevice)
     */
    public static void addStickyDeviceQuirk(final AbstractGraphicsDevice device, final int quirk) throws IllegalArgumentException {
        final GLRendererQuirks sq = getStickyDeviceQuirks(device);
        sq.addQuirk(quirk);
    }
    /**
     * {@link #addQuirks(int[], int, int) Adding given quirks} of sticky {@link AbstractGraphicsDevice}'s {@link GLRendererQuirks}.
     * <p>
     * Not thread safe.
     * </p>
     * @see #getStickyDeviceQuirks(AbstractGraphicsDevice)
     */
    public static void addStickyDeviceQuirks(final AbstractGraphicsDevice device, final int[] quirks, final int offset, final int len) throws IllegalArgumentException {
        final GLRendererQuirks sq = getStickyDeviceQuirks(device);
        sq.addQuirks(quirks, offset, len);
    }
    /**
     * {@link #addQuirks(GLRendererQuirks) Adding given quirks} of sticky {@link AbstractGraphicsDevice}'s {@link GLRendererQuirks}.
     * <p>
     * Not thread safe.
     * </p>
     * @see #getStickyDeviceQuirks(AbstractGraphicsDevice)
     */
    public static void addStickyDeviceQuirks(final AbstractGraphicsDevice device, final GLRendererQuirks quirks) throws IllegalArgumentException {
        final GLRendererQuirks sq = getStickyDeviceQuirks(device);
        sq.addQuirks(quirks);
    }
    /**
     * {@link #exist(int) Query} of sticky {@link AbstractGraphicsDevice}'s {@link GLRendererQuirks}.
     * <p>
     * Not thread safe. However, use after changing the sticky quirks is safe.
     * </p>
     * @see #getStickyDeviceQuirks(AbstractGraphicsDevice)
     */
    public static boolean existStickyDeviceQuirk(final AbstractGraphicsDevice device, final int quirk) {
        return getStickyDeviceQuirks(device).exist(quirk);
    }
    /**
     * {@link #addQuirks(GLRendererQuirks) Pushing} the sticky {@link AbstractGraphicsDevice}'s {@link GLRendererQuirks}
     * to the given {@link GLRendererQuirks destination}.
     * <p>
     * Not thread safe. However, use after changing the sticky quirks is safe.
     * </p>
     * @see #getStickyDeviceQuirks(AbstractGraphicsDevice)
     */
    public static void pushStickyDeviceQuirks(final AbstractGraphicsDevice device, final GLRendererQuirks dest) {
        dest.addQuirks(getStickyDeviceQuirks(device));
    }

    private int _bitmask;

    public GLRendererQuirks() {
        _bitmask = 0;
    }

    /**
     * @param quirks an array of valid quirks
     * @param offset offset in quirks array to start reading
     * @param len number of quirks to read from offset within quirks array
     * @throws IllegalArgumentException if one of the quirks is out of range
     */
    public GLRendererQuirks(final int[] quirks, final int offset, final int len) throws IllegalArgumentException {
        this();
        addQuirks(quirks, offset, len);
    }

    /**
     * @param quirk valid quirk to be added
     * @throws IllegalArgumentException if the quirk is out of range
     */
    public final void addQuirk(final int quirk) throws IllegalArgumentException {
        validateQuirk(quirk);
        _bitmask |= 1 << quirk;
    }

    /**
     * @param quirks an array of valid quirks to be added
     * @param offset offset in quirks array to start reading
     * @param len number of quirks to read from offset within quirks array
     * @throws IllegalArgumentException if one of the quirks is out of range
     */
    public final void addQuirks(final int[] quirks, final int offset, final int len) throws IllegalArgumentException {
        int bitmask = 0;
        if( !( 0 <= offset + len && offset + len <= quirks.length ) ) {
            throw new IllegalArgumentException("offset and len out of bounds: offset "+offset+", len "+len+", array-len "+quirks.length);
        }
        for(int i=offset; i<offset+len; i++) {
            final int quirk = quirks[i];
            validateQuirk(quirk);
            bitmask |= 1 << quirk;
        }
        _bitmask |= bitmask;
    }

    /**
     * @param quirks valid GLRendererQuirks to be added
     */
    public final void addQuirks(final GLRendererQuirks quirks) {
        _bitmask |= quirks._bitmask;
    }

    /**
     * @param quirk the quirk to be tested
     * @return true if quirk exist, otherwise false
     * @throws IllegalArgumentException if quirk is out of range
     */
    public final boolean exist(final int quirk) throws IllegalArgumentException {
        validateQuirk(quirk);
        return 0 != ( ( 1 << quirk )  & _bitmask );
    }

    public final StringBuilder toString(StringBuilder sb) {
        if(null == sb) {
            sb = new StringBuilder();
        }
        sb.append("[");
        boolean first=true;
        for(int i=0; i<getCount(); i++) {
            final int testmask = 1 << i;
            if( 0 != ( _bitmask & testmask ) ) {
                if(!first) { sb.append(", "); }
                sb.append(toString(i));
                first=false;
            }
        }
        sb.append("]");
        return sb;
    }

    @Override
    public final String toString() {
        return toString(null).toString();
    }

    /**
     * @param quirk the quirk to be validated, i.e. whether it is out of range
     * @throws IllegalArgumentException if quirk is out of range
     */
    public static void validateQuirk(final int quirk) throws IllegalArgumentException {
        if( !( 0 <= quirk && quirk < getCount() ) ) {
            throw new IllegalArgumentException("Quirks must be in range [0.."+getCount()+"[, but quirk: "+quirk);
        }
    }

    /**
     * @param quirk the quirk to be converted to String
     * @return the String equivalent of this quirk
     * @throws IllegalArgumentException if quirk is out of range
     */
    public static final String toString(final int quirk) throws IllegalArgumentException {
        validateQuirk(quirk);
        return _names[quirk];
    }
}<|MERGE_RESOLUTION|>--- conflicted
+++ resolved
@@ -444,10 +444,10 @@
      * </ul>
      * </p>
      */
-    public static final int NoSurfacelessCtx = 21;
+    public static final int NoSurfacelessCtx = 22;
 
     /** Return the number of known quirks. */
-    public static final int getCount() { return 22; }
+    public static final int getCount() { return 23; }
 
     private static final String[] _names = new String[] { "NoDoubleBufferedPBuffer", "NoDoubleBufferedBitmap", "NoSetSwapInterval",
                                                           "NoOffscreenBitmap", "NoSetSwapIntervalPostRetarget", "GLSLBuggyDiscard",
@@ -456,11 +456,7 @@
                                                           "NoFullFBOSupport", "GLSLNonCompliant", "GL4NeedsGL3Request",
                                                           "GLSharedContextBuggy", "GLES3ViaEGLES2Config", "SingletonEGLDisplayOnly",
                                                           "NoMultiSamplingBuffers", "BuggyColorRenderbuffer", "NoPBufferWithAccum",
-<<<<<<< HEAD
-                                                          "NeedSharedObjectSync", "NoSurfacelessCtx"
-=======
-                                                          "NeedSharedObjectSync", "NoARBCreateContext"
->>>>>>> 55a5a2cc
+                                                          "NeedSharedObjectSync", "NoARBCreateContext", "NoSurfacelessCtx"
                                                         };
 
     private static final IdentityHashMap<String, GLRendererQuirks> stickyDeviceQuirks = new IdentityHashMap<String, GLRendererQuirks>();
